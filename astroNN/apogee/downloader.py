# ---------------------------------------------------------#
#   astroNN.apogee.downloader: download apogee files
# ---------------------------------------------------------#

import getpass
import os
import urllib.request

import numpy as np
from astroNN.apogee.apogee_shared import apogee_env, apogee_default_dr
<<<<<<< HEAD
from astroNN.shared.downloader_tools import TqdmUpTo, filehash
=======
from astroNN.shared.downloader_tools import TqdmUpTo
from astroNN.shared.downloader_tools import sha1_checksum
from astropy.io import fits
>>>>>>> 28353727

currentdir = os.getcwd()

# global var
warning_flag = False
_ALLSTAR_TEMP = {}
__apogee_credentials_username = None
__apogee_credentials_pw = None


def __apogee_credentials_downloader(url, fullfilename):
    """
    Download file at the URL with apogee credentials, this function will prompt for username and password

    :param url: URL
    :type url: str
    :param fullfilename: Full file name including path in local system
    :type fullfilename: str
    :return: None
    :History: 2018-Aug-31 - Written - Henry Leung (University of Toronto)
    """
    passman = urllib.request.HTTPPasswordMgrWithDefaultRealm()
    global __apogee_credentials_username
    global __apogee_credentials_pw
    if __apogee_credentials_username is None:
        print("You are trying to access APOGEE proprietary data...Please provide username and password...")
        print("You are trying to access APOGEE proprietary data...Please provide username and password...")
        __apogee_credentials_username = input('Username: ')
        __apogee_credentials_pw = getpass.getpass('Password: ')
    passman.add_password(None, url, __apogee_credentials_username, __apogee_credentials_pw)
    authhandler = urllib.request.HTTPBasicAuthHandler(passman)
    opener = urllib.request.build_opener(authhandler)
    urllib.request.install_opener(opener)
    try:
        urllib.request.urlretrieve(url, fullfilename)
    except urllib.request.HTTPError as emsg:
        if '401' in str(emsg):
            raise ConnectionError('Wrong username or password')
        elif '404' in str(emsg):
            print(f'{url} cannot be found on server, skipped')
            fullfilename = warning_flag
        else:
            print(f"Unknown error occurred - {emsg}")
            fullfilename = warning_flag

    return fullfilename


def allstar(dr=None, flag=None):
    """
    Download the allStar file (catalog of ASPCAP stellar parameters and abundances from combined spectra)

    :param dr: APOGEE DR
    :type dr: int
    :param flag: 0: normal, 1: force to re-download
    :type flag: int
    :return: full file path and download in background if not found locally, False if cannot be found on server
    :rtype: str
    :History: 2017-Oct-09 - Written - Henry Leung (University of Toronto)
    """
    dr = apogee_default_dr(dr=dr)

    if dr == 13:
        file_hash = '1718723ada3018de94e1022cd57d4d950a74f91f'

        # Check if directory exists
        fullfoldername = os.path.join(apogee_env(), 'dr13/apogee/spectro/redux/r6/stars/l30e/l30e.2/')
        if not os.path.exists(fullfoldername):
            os.makedirs(fullfoldername)
        filename = 'allStar-l30e.2.fits'
        fullfilename = os.path.join(fullfoldername, filename)
        url = f'https://data.sdss.org/sas/dr13/apogee/spectro/redux/r6/stars/l30e/l30e.2/{filename}'
    elif dr == 14:
        file_hash = 'a7e1801924661954da792e377ad54f412219b105'

        fullfoldername = os.path.join(apogee_env(), 'dr14/apogee/spectro/redux/r8/stars/l31c/l31c.2/')
        # Check if directory exists
        if not os.path.exists(fullfoldername):
            os.makedirs(fullfoldername)
        filename = 'allStar-l31c.2.fits'
        fullfilename = os.path.join(fullfoldername, filename)
        url = f'https://data.sdss.org/sas/dr14/apogee/spectro/redux/r8/stars/l31c/l31c.2/{filename}'
    elif dr == 16:
        file_hash = '9991fea1fc16354a778eeb931366bcd9f23098e2'

        fullfoldername = os.path.join(apogee_env(), 'apogeework/apogee/spectro/aspcap/r12/noaspcap/')
        # Check if directory exists
        if not os.path.exists(fullfoldername):
            os.makedirs(fullfoldername)
        filename = 'allStar-r12-noaspcap-58358.fits'
        fullfilename = os.path.join(fullfoldername, filename)
        url = f'https://data.sdss.org/sas/apogeework/apogee/spectro/aspcap/r12/noaspcap/{filename}'
    else:
        raise ValueError('allstar() only supports APOGEE DR13-DR16')

    # check file integrity
    if os.path.isfile(fullfilename) and flag is None:
        checksum = filehash(fullfilename, algorithm='sha1')
        if checksum != file_hash.lower():
            print('File corruption detected, astroNN attempting to download again')
            allstar(dr=dr, flag=1)
        else:
            print(fullfilename + ' was found!')

    # Check if files exists
    if not os.path.isfile(os.path.join(fullfoldername, filename)) or flag == 1:
        with TqdmUpTo(unit='B', unit_scale=True, miniters=1, desc=url.split('/')[-1]) as t:
            try:
                urllib.request.urlretrieve(url, fullfilename, reporthook=t.update_to)
                print(f'Downloaded DR{dr:d} allStar file catalog successfully to {fullfilename}')
                checksum = filehash(fullfilename, algorithm='sha1')
                if checksum != file_hash.lower():
                    print('File corruption detected, astroNN attempting to download again')
                    allstar(dr=dr, flag=1)
            except urllib.request.HTTPError as emsg:
                if '401' in str(emsg):
                    fullfilename = __apogee_credentials_downloader(url, fullfilename)
                elif '404' in str(emsg):
                    print(f'{url} cannot be found on server, skipped')
                    fullfilename = warning_flag
                else:
                    print(f"Unknown error occurred - {emsg}")
                    fullfilename = warning_flag

    return fullfilename


def allstarcannon(dr=None, flag=None):
    """
    Download the allStarCannon file (catalog of Cannon stellar parameters and abundances from combined spectra)

    :param dr: APOGEE DR
    :type dr: int
    :param flag: 0: normal, 1: force to re-download
    :type flag: int
    :return: full file path and download in background if not found locally, False if cannot be found on server
    :rtype: str
    :History: 2017-Oct-24 - Written - Henry Leung (University of Toronto)
    """
    dr = apogee_default_dr(dr=dr)

    if dr == 14:
        # Check if directory exists
        fullfoldername = os.path.join(apogee_env(), 'dr14/apogee/spectro/redux/r8/stars/l31c/l31c.2/cannon/')
        # Check if directory exists
        if not os.path.exists(fullfoldername):
            os.makedirs(fullfoldername)
        filename = 'allStarCannon-l31c.2.fits'
        fullfilename = os.path.join(fullfoldername, filename)
        file_hash = '64d485e95b3504df0b795ab604e21a71d5c7ae45'

        url = f'https://data.sdss.org/sas/dr14/apogee/spectro/redux/r8/stars/l31c/l31c.2/cannon/{filename}'
    else:
        raise ValueError('allstarcannon() only supports APOGEE DR14-DR15')

    # check file integrity
    if os.path.isfile(fullfilename) and flag is None:
        checksum = filehash(fullfilename, algorithm='sha1')
        if checksum != file_hash.lower():
            print('File corruption detected, astroNN attempting to download again')
            allstarcannon(dr=dr, flag=1)
        else:
            print(fullfilename + ' was found!')

    # Check if files exists
    if not os.path.isfile(os.path.join(fullfoldername, filename)) or flag == 1:
        with TqdmUpTo(unit='B', unit_scale=True, miniters=1, desc=url.split('/')[-1]) as t:
            urllib.request.urlretrieve(url, fullfilename, reporthook=t.update_to)
            print(f'Downloaded DR{dr:d} allStarCannon file catalog successfully to {fullfilename}')
            checksum = filehash(fullfilename, algorithm='sha1')
            if checksum != file_hash.lower():
                print('File corruption detected, astroNN attempting to download again')
                allstarcannon(dr=dr, flag=1)

    return fullfilename


def allvisit(dr=None, flag=None):
    """
    Download the allVisit file (catalog of properties from individual visit spectra)

    :param dr: APOGEE DR
    :type dr: int
    :param flag: 0: normal, 1: force to re-download
    :type flag: int
    :return: full file path and download in background if not found locally, False if cannot be found on server
    :rtype: str
    :History: 2017-Oct-11 - Written - Henry Leung (University of Toronto)
    """
    dr = apogee_default_dr(dr=dr)

    if dr == 13:
        file_hash = '2a3b13ccd40a2c8aea8321be9630117922d55b51'

        # Check if directory exists
        fullfilepath = os.path.join(apogee_env(), 'dr13/apogee/spectro/redux/r6/')
        if not os.path.exists(fullfilepath):
            os.makedirs(fullfilepath)
        filename = 'allVisit-l30e.2.fits'
        fullfilename = os.path.join(fullfilepath, filename)
        url = f'https://data.sdss.org/sas/dr13/apogee/spectro/redux/r6/{filename}'
    elif dr == 14:
        file_hash = 'abcecbcdc5fe8d00779738702c115633811e6bbd'

        # Check if directory exists
        fullfilepath = os.path.join(apogee_env(), 'dr14/apogee/spectro/redux/r8/')
        if not os.path.exists(fullfilepath):
            os.makedirs(fullfilepath)
        filename = 'allVisit-l31c.2.fits'
        fullfilename = os.path.join(fullfilepath, filename)
        url = f'https://data.sdss.org/sas/dr14/apogee/spectro/redux/r8/{filename}'
    else:
        raise ValueError('allvisit() only supports APOGEE DR13-DR15')

    # check file integrity
    if os.path.isfile(fullfilename) and flag is None:
        checksum = filehash(fullfilename, algorithm='sha1')
        if checksum != file_hash.lower():
            print('File corruption detected, astroNN attempting to download again')
            allvisit(dr=dr, flag=1)
        else:
            print(fullfilename + ' was found!')
    elif not os.path.isfile(os.path.join(fullfilepath, filename)) or flag == 1:
        with TqdmUpTo(unit='B', unit_scale=True, miniters=1, desc=url.split('/')[-1]) as t:
            urllib.request.urlretrieve(url, fullfilename, reporthook=t.update_to)
            print(f'Downloaded DR{dr:d} allVisit file catalog successfully to {fullfilepath}')
            checksum = filehash(fullfilename, algorithm='sha1')
            if checksum != file_hash.lower():
                print('File corruption detected, astroNN attempting to download again')
                allstar(dr=dr, flag=1)

    return fullfilename


def combined_spectra(dr=None, location=None, field=None, apogee=None, telescope=None, verbose=1, flag=None):
    """
    Download the required combined spectra file a.k.a aspcapStar

    :param dr: APOGEE DR
    :type dr: int
    :param location: Location ID [Optional]
    :type location: int
    :param field: Field [Optional]
    :type field: str
    :param apogee: Apogee ID
    :type apogee: str
    :param telescope: Telescope ID, for example 'apo25m' or 'lco25m'
    :type telescope: str
    :param verbose: verbose, set 0 to silent most logging
    :type verbose: int
    :param flag: 0: normal, 1: force to re-download
    :type flag: int

    :return: full file path and download in background if not found locally, False if cannot be found on server
    :rtype: str
    :History:
        | 2017-Oct-15 - Written - Henry Leung (University of Toronto)
        | 2018-Aug-31 - Updated - Henry Leung (University of Toronto)
    """
    dr = apogee_default_dr(dr=dr)

    if location is None and field is None:  # for DR16=<, location is expected to be none because field is used
        global _ALLSTAR_TEMP
        if not str(f'dr{dr}') in _ALLSTAR_TEMP:
            _ALLSTAR_TEMP[f'dr{dr}'] = fits.getdata(allstar(dr=dr))
        if telescope is None:
            matched_idx = [np.nonzero(_ALLSTAR_TEMP[f'dr{dr}']['APOGEE_ID'] == apogee)[0]][0]
        else:
            matched_idx = [np.nonzero([(_ALLSTAR_TEMP[f'dr{dr}']['APOGEE_ID'] == apogee) &
                                       (_ALLSTAR_TEMP[f'dr{dr}']['TELESCOPE'] == telescope)])][0][1]
        if len(matched_idx) == 0:
            raise ValueError(f"No entry found in allstar DR{dr} met with your requirement!!")

        location = _ALLSTAR_TEMP[f'dr{dr}']['LOCATION_ID'][matched_idx][0]
        field = _ALLSTAR_TEMP[f'dr{dr}']['FIELD'][matched_idx][0]
        telescope = _ALLSTAR_TEMP[f'dr{dr}']['TELESCOPE'][matched_idx][0]

    if dr == 13:
        reduce_prefix = 'r6'
        aspcap_code = 'l30e'
        str1 = f'https://data.sdss.org/sas/dr{dr}/apogee/spectro/redux/{reduce_prefix}/stars/{aspcap_code}/{aspcap_code}.2/{location}/'

        filename = f'aspcapStar-{reduce_prefix}-{aspcap_code}.2-{apogee}.fits'
        hash_filename = f'stars_{aspcap_code}_{aspcap_code}.2_{location}.sha1sum'
        urlstr = str1 + filename

        # check folder existence
        fullfoldername = os.path.join(apogee_env(),
                                      f'dr{dr}/apogee/spectro/redux/{reduce_prefix}/stars/{aspcap_code}/{aspcap_code}.2/',
                                      str(location))
        if not os.path.exists(fullfoldername):
            os.makedirs(fullfoldername)

        fullfilename = os.path.join(apogee_env(),
                                    f'dr{dr}/apogee/spectro/redux/{reduce_prefix}/stars/{aspcap_code}/{aspcap_code}.2/',
                                    str(location),
                                    filename)
    elif dr == 14:
        reduce_prefix = 'r8'
        aspcap_code = 'l31c'
        str1 = f'https://data.sdss.org/sas/dr{dr}/apogee/spectro/redux/{reduce_prefix}/stars/{aspcap_code}/{aspcap_code}.2/{location}/'

        filename = f'aspcapStar-{reduce_prefix}-{aspcap_code}.2-{apogee}.fits'
        hash_filename = f'stars_{aspcap_code}_{aspcap_code}.2_{location}.sha1sum'
        urlstr = str1 + filename

        # check folder existence
        fullfoldername = os.path.join(apogee_env(),
                                      f'dr{dr}/apogee/spectro/redux/{reduce_prefix}/stars/{aspcap_code}/{aspcap_code}.2/',
                                      str(location))
        if not os.path.exists(fullfoldername):
            os.makedirs(fullfoldername)

        fullfilename = os.path.join(apogee_env(),
                                    f'dr{dr}/apogee/spectro/redux/{reduce_prefix}/stars/{aspcap_code}/{aspcap_code}.2/',
                                    str(location),
                                    filename)
    elif dr == 16:
        reduce_prefix = 'r10'
        aspcap_code = 'l31c'
        str1 = f'https://data.sdss.org/sas/apogeework/apogee/spectro/aspcap/{reduce_prefix}/{aspcap_code}/{telescope}/{field}/'

        filename = f'aspcapStar-{reduce_prefix}-{apogee}.fits'
        hash_filename = f'stars_{reduce_prefix}_{reduce_prefix}.2_{location}.sha1sum'
        urlstr = str1 + filename

        # check folder existence
        fullfoldername = os.path.join(apogee_env(),
                                      f'apogeework/apogee/spectro/aspcap/{reduce_prefix}/{aspcap_code}/{telescope}',
                                      str(f'{field}'))
        if not os.path.exists(fullfoldername):
            os.makedirs(fullfoldername)

        fullfilename = os.path.join(apogee_env(),
                                    f'apogeework/apogee/spectro/aspcap/{reduce_prefix}/{aspcap_code}/{telescope}',
                                    str(f'{field}'), filename)
    else:
        raise ValueError('combined_spectra() only supports DR13-DR16')

    # check hash file
    if dr != 16:
        full_hash_filename = os.path.join(fullfoldername, hash_filename)
        if not os.path.isfile(full_hash_filename):
            # return warning flag if the location_id cannot even be found
            try:
                urllib.request.urlopen(str1)
            except urllib.request.HTTPError:
                return warning_flag
            urllib.request.urlretrieve(str1 + hash_filename, full_hash_filename)

        hash_list = np.loadtxt(full_hash_filename, dtype='str').T
    else:
        # just a dummy list
        hash_list = np.array([np.array(['yyy', 'yyy', 'yyy']), np.array(['zzz', 'zzz', 'zzz'])])

    # In some rare case, the hash cant be found, so during checking, check len(file_has)!=0 too
    file_hash = hash_list[0][np.argwhere(hash_list[1] == filename)]

    if os.path.isfile(fullfilename) and flag is None:
        checksum = filehash(fullfilename, algorithm='sha1')
        if checksum != file_hash and len(file_hash) != 0:
            print('File corruption detected, astroNN attempting to download again')
            combined_spectra(dr=dr, location=location, apogee=apogee, verbose=verbose, flag=1)

        if verbose == 1:
            print(fullfilename + ' was found!')

    elif not os.path.isfile(fullfilename) or flag == 1:
        try:
            urllib.request.urlretrieve(urlstr, fullfilename)
            print(f'Downloaded DR{dr} combined file successfully to {fullfilename}')
            checksum = filehash(fullfilename, algorithm='sha1')
            if checksum != file_hash and len(file_hash) != 0:
                print('File corruption detected, astroNN attempting to download again')
                combined_spectra(dr=dr, location=location, apogee=apogee, verbose=verbose, flag=1)
        except urllib.request.HTTPError as emsg:
            if '401' in str(emsg):
                fullfilename = __apogee_credentials_downloader(urlstr, fullfilename)
            elif '404' in str(emsg):
                print(f'{urlstr} cannot be found on server, skipped')
                fullfilename = warning_flag
            else:
                print(f"Unknown error occurred - {emsg}")
                fullfilename = warning_flag

    return fullfilename


def visit_spectra(dr=None, location=None, field=None, apogee=None, telescope=None, verbose=1, flag=None,
                  commission=False):
    """
    Download the required individual spectra file a.k.a apStar or asStar

    :param dr: APOGEE DR
    :type dr: int
    :param location: Location ID [Optional]
    :type location: int
    :param field: Field [Optional]
    :type field: str
    :param apogee: Apogee ID
    :type apogee: str
    :param telescope: Telescope ID, for example 'apo25m' or 'lco25m'
    :type telescope: str
    :param verbose: verbose, set 0 to silent most logging
    :type verbose: int
    :param flag: 0: normal, 1: force to re-download
    :type flag: int
    :param commission: whether the spectra is taken during commissioning
    :type commission: bool

    :return: full file path and download in background if not found locally, False if cannot be found on server
    :rtype: str
    :History:
        | 2017-Nov-11 - Written - Henry Leung (University of Toronto)
        | 2018-Aug-31 - Updated - Henry Leung (University of Toronto)
    """
    dr = apogee_default_dr(dr=dr)

    if location is None or field is None:  # for DR16=<, location is expected to be none because field is used
        global _ALLSTAR_TEMP
        if not str(f'dr{dr}') in _ALLSTAR_TEMP:
            _ALLSTAR_TEMP[f'dr{dr}'] = fits.getdata(allstar(dr=dr))
        if telescope is None:
            matched_idx = [np.nonzero(_ALLSTAR_TEMP[f'dr{dr}']['APOGEE_ID'] == apogee)[0]][0]
        else:
            matched_idx = [np.nonzero([(_ALLSTAR_TEMP[f'dr{dr}']['APOGEE_ID'] == apogee) &
                                       (_ALLSTAR_TEMP[f'dr{dr}']['TELESCOPE'] == telescope)])][0][1]
        if len(matched_idx) == 0:
            raise ValueError(f"No entry found in allstar DR{dr} met with your requirement!!")

        location = _ALLSTAR_TEMP[f'dr{dr}']['LOCATION_ID'][matched_idx][0]
        field = _ALLSTAR_TEMP[f'dr{dr}']['FIELD'][matched_idx][0]
        telescope = _ALLSTAR_TEMP[f'dr{dr}']['TELESCOPE'][matched_idx][0]

    if dr == 13:
        reduce_prefix = 'r6'
        str1 = f'https://data.sdss.org/sas/dr{dr}/apogee/spectro/redux/{reduce_prefix}/stars/apo25m/{location}/'
        if commission:
            filename = f'apStarC-{reduce_prefix}-{apogee}.fits'
        else:
            filename = f'apStar-{reduce_prefix}-{apogee}.fits'
        urlstr = str1 + filename
        hash_filename = f'{reduce_prefix}_stars_apo25m_{location}.sha1sum'

        fullfoldername = os.path.join(apogee_env(), f'dr{dr}/apogee/spectro/redux/{reduce_prefix}/stars/apo25m/',
                                      str(location))
        if not os.path.exists(fullfoldername):
            os.makedirs(fullfoldername)

        # check hash file
        full_hash_filename = os.path.join(fullfoldername, hash_filename)
        if not os.path.isfile(full_hash_filename):
            # return warning flag if the location_id cannot even be found
            try:
                urllib.request.urlopen(str1)
            except urllib.request.HTTPError:
                return warning_flag
            urllib.request.urlretrieve(str1 + hash_filename, full_hash_filename)

        hash_list = np.loadtxt(full_hash_filename, dtype='str').T

        fullfilename = os.path.join(apogee_env(), f'dr{dr}/apogee/spectro/redux/{reduce_prefix}/stars/apo25m/',
                                    str(location), filename)

    elif dr == 14:
        reduce_prefix = 'r8'
        str1 = f'https://data.sdss.org/sas/dr{dr}/apogee/spectro/redux/{reduce_prefix}/stars/apo25m/{location}/'
        if commission:
            filename = f'apStarC-{reduce_prefix}-{apogee}.fits'
        else:
            filename = f'apStar-{reduce_prefix}-{apogee}.fits'
        urlstr = str1 + filename
        hash_filename = f'{reduce_prefix}_stars_apo25m_{location}.sha1sum'

        fullfoldername = os.path.join(apogee_env(), f'dr{dr}/apogee/spectro/redux/{reduce_prefix}/stars/apo25m/',
                                      str(location))
        if not os.path.exists(fullfoldername):
            os.makedirs(fullfoldername)

        # check hash file
        full_hash_filename = os.path.join(fullfoldername, hash_filename)
        if not os.path.isfile(full_hash_filename):
            # return warning flag if the location_id cannot even be found
            try:
                urllib.request.urlopen(str1)
            except urllib.request.HTTPError:
                return warning_flag
            urllib.request.urlretrieve(str1 + hash_filename, full_hash_filename)

        hash_list = np.loadtxt(full_hash_filename, dtype='str').T

        fullfilename = os.path.join(apogee_env(), f'dr{dr}/apogee/spectro/redux/{reduce_prefix}/stars/apo25m/',
                                    str(location), filename)

    elif dr == 16:
        reduce_prefix = 'r12'
        str1 = f'https://data.sdss.org/sas/apogeework/apogee/spectro/redux/{reduce_prefix}/stars/{telescope}/{field}/'
        if telescope == 'lco25m':
            if commission:
                filename = f'asStarC-{reduce_prefix}-{apogee}.fits'
            else:
                filename = f'asStar-{reduce_prefix}-{apogee}.fits'
        else:
            if commission:
                filename = f'apStarC-{reduce_prefix}-{apogee}.fits'
            else:
                filename = f'apStar-{reduce_prefix}-{apogee}.fits'
        urlstr = str1 + filename
        hash_filename = f'{reduce_prefix}_stars_apo25m_{location}.sha1sum'

        fullfoldername = os.path.join(apogee_env(),
                                      f'apogeework/apogee/spectro/redux/{reduce_prefix}/stars/{telescope}/',
                                      str(f'{field}'))

        if not os.path.exists(fullfoldername):
            os.makedirs(fullfoldername)

        # # check hash file
        # full_hash_filename = os.path.join(fullfoldername, hash_filename)
        # if not os.path.isfile(full_hash_filename):
        #     # return warning flag if the location_id cannot even be found
        #     try:
        #         urllib.request.urlopen(str1)
        #     except urllib.request.HTTPError:
        #         return warning_flag
        #     urllib.request.urlretrieve(str1 + hash_filename, full_hash_filename)
        #
        # hash_list = np.loadtxt(full_hash_filename, dtype='str').T
        hash_list = np.array([np.array(['yyy', 'yyy', 'yyy']), np.array(['zzz', 'zzz', 'zzz'])])

        fullfilename = os.path.join(apogee_env(),
                                    f'apogeework/apogee/spectro/redux/{reduce_prefix}/stars/{telescope}/',
                                    str(f'{field}'), filename)

    else:
        raise ValueError('visit_spectra() only supports DR13-DR16')

    # In some rare case, the hash cant be found, so during checking, check len(file_has)!=0 too
    # visit spectra has a different filename in checksum
    # handle the case where apogee_id cannot be found
    hash_idx = [i for i, item in enumerate(hash_list[1]) if f'apStar-{reduce_prefix}-{apogee}' in item]
    file_hash = hash_list[0][hash_idx]

    if os.path.isfile(fullfilename) and flag is None:
        checksum = filehash(fullfilename, algorithm='sha1')
        if checksum != file_hash and len(file_hash) != 0:
            print('File corruption detected, astroNN attempting to download again')
            visit_spectra(dr=dr, location=location, apogee=apogee, verbose=verbose, flag=1)

        if verbose:
            print(fullfilename + ' was found!')

    elif not os.path.isfile(fullfilename) or flag == 1:
        try:
            urllib.request.urlretrieve(urlstr, fullfilename)
            print(f'Downloaded DR{dr} individual visit file successfully to {fullfilename}')
            checksum = filehash(fullfilename, algorithm='sha1')
            if checksum != file_hash and len(file_hash) != 0:
                print('File corruption detected, astroNN attempting to download again')
                visit_spectra(dr=dr, location=location, apogee=apogee, verbose=verbose, flag=1)
        except urllib.request.HTTPError as emsg:
            if '401' in str(emsg):
                fullfilename = __apogee_credentials_downloader(urlstr, fullfilename)
            elif '404' in str(emsg):
                print(f'{urlstr} cannot be found on server, skipped')
                fullfilename = warning_flag
            else:
                print(f"Unknown error occurred - {emsg}")
                fullfilename = warning_flag

    return fullfilename


def apogee_vac_rc(dr=None, flag=None):
    """
    Download the red clumps catalogue

    :param dr: Apogee DR
    :type dr: int
    :param flag: Force to download if flag=1
    :type flag: int
    :return: full file path
    :rtype: str
    :History: 2017-Nov-16 - Written - Henry Leung (University of Toronto)
    """
    dr = apogee_default_dr(dr=dr)

    if dr == 13:
        file_hash = '5e87eb3ba202f9db24216978dafb19d39d382fc6'

        str1 = 'https://data.sdss.org/sas/dr13/apogee/vac/apogee-rc/cat/'
        filename = f'apogee-rc-DR{dr}.fits'
        urlstr = str1 + filename
        fullfilename = os.path.join(apogee_env(), 'dr13/apogee/vac/apogee-rc/cat/')
        if not os.path.exists(fullfilename):
            os.makedirs(fullfilename)
        fullfilename = os.path.join(apogee_env(), 'dr13/apogee/vac/apogee-rc/cat/', filename)

    elif dr == 14:
        file_hash = '104513070f1c280954f3d1886cac429dbdf2eaf6'

        str1 = 'https://data.sdss.org/sas/dr14/apogee/vac/apogee-rc/cat/'
        filename = f'apogee-rc-DR{dr}.fits'
        urlstr = str1 + filename
        fullfilename = os.path.join(apogee_env(), 'dr14/apogee/vac/apogee-rc/cat/')
        if not os.path.exists(fullfilename):
            os.makedirs(fullfilename)
        fullfilename = os.path.join(apogee_env(), 'dr14/apogee/vac/apogee-rc/cat/', filename)

    else:
        raise ValueError('apogee_vac_rc() only supports DR13 or DR14')

    # check file integrity
    if os.path.isfile(fullfilename) and flag is None:
        checksum = filehash(fullfilename, algorithm='sha1')
        if checksum != file_hash.lower():
            print('File corruption detected, astroNN attempting to download again')
            apogee_vac_rc(dr=dr, flag=1)
        else:
            print(fullfilename + ' was found!')

    elif not os.path.isfile(fullfilename) or flag == 1:
        try:
            with TqdmUpTo(unit='B', unit_scale=True, miniters=1, desc=urlstr.split('/')[-1]) as t:
                urllib.request.urlretrieve(urlstr, fullfilename, reporthook=t.update_to)
                print(f'Downloaded DR{dr} Red Clumps Catalog successfully to {fullfilename}')
                checksum = filehash(fullfilename, algorithm='sha1')
                if checksum != file_hash.lower():
                    print('File corruption detected, astroNN attempting to download again')
                    apogee_vac_rc(dr=dr, flag=1)
        except urllib.request.HTTPError:
            print(f'{urlstr} cannot be found on server, skipped')
            fullfilename = warning_flag

    return fullfilename


def apogee_distances(dr=None, flag=None):
    """
    Download the Apogee Distances catalogue

    :param dr: Apogee DR
    :type dr: int
    :param flag: Force to download if flag=1
    :type flag: int
    :return: full file path
    :rtype: str
    :History: 2018-Jan-24 - Written - Henry Leung (University of Toronto)
    """
    dr = apogee_default_dr(dr=dr)

    if dr == 14:
        file_hash = 'b33c8419be784b1be3d14af3ee9696c6ac31830f'

        str1 = 'https://data.sdss.org/sas/dr14/apogee/vac/apogee-distances/'
        filename = f'apogee_distances-DR{dr}.fits'
        urlstr = str1 + filename
        fullfilename = os.path.join(apogee_env(), 'dr14/apogee/vac/apogee-distances/')
        if not os.path.exists(fullfilename):
            os.makedirs(fullfilename)
        fullfilename = os.path.join(apogee_env(), 'dr14/apogee/vac/apogee-distances/', filename)
    else:
        raise ValueError('apogee_distances() only supports DR14')

    # check file integrity
    if os.path.isfile(fullfilename) and flag is None:
        checksum = filehash(fullfilename, algorithm='sha1')
        if checksum != file_hash.lower():
            print('File corruption detected, astroNN attempting to download again')
            apogee_distances(dr=dr, flag=1)
        else:
            print(fullfilename + ' was found!')

    elif not os.path.isfile(fullfilename) or flag == 1:
        try:
            with TqdmUpTo(unit='B', unit_scale=True, miniters=1, desc=urlstr.split('/')[-1]) as t:
                urllib.request.urlretrieve(urlstr, fullfilename, reporthook=t.update_to)
                print(f'Downloaded DR{dr} Distances successfully to {fullfilename}')
                checksum = filehash(fullfilename, algorithm='sha1')
                if checksum != file_hash.lower():
                    print('File corruption detected, astroNN attempting to download again')
                    apogee_distances(dr=dr, flag=1)
        except urllib.request.HTTPError:
            print(f'{urlstr} cannot be found on server, skipped')
            fullfilename = warning_flag

    return fullfilename<|MERGE_RESOLUTION|>--- conflicted
+++ resolved
@@ -8,13 +8,9 @@
 
 import numpy as np
 from astroNN.apogee.apogee_shared import apogee_env, apogee_default_dr
-<<<<<<< HEAD
-from astroNN.shared.downloader_tools import TqdmUpTo, filehash
-=======
 from astroNN.shared.downloader_tools import TqdmUpTo
 from astroNN.shared.downloader_tools import sha1_checksum
 from astropy.io import fits
->>>>>>> 28353727
 
 currentdir = os.getcwd()
 
@@ -112,7 +108,7 @@
 
     # check file integrity
     if os.path.isfile(fullfilename) and flag is None:
-        checksum = filehash(fullfilename, algorithm='sha1')
+        checksum = sha1_checksum(fullfilename)
         if checksum != file_hash.lower():
             print('File corruption detected, astroNN attempting to download again')
             allstar(dr=dr, flag=1)
@@ -125,7 +121,7 @@
             try:
                 urllib.request.urlretrieve(url, fullfilename, reporthook=t.update_to)
                 print(f'Downloaded DR{dr:d} allStar file catalog successfully to {fullfilename}')
-                checksum = filehash(fullfilename, algorithm='sha1')
+                checksum = sha1_checksum(fullfilename)
                 if checksum != file_hash.lower():
                     print('File corruption detected, astroNN attempting to download again')
                     allstar(dr=dr, flag=1)
@@ -172,7 +168,7 @@
 
     # check file integrity
     if os.path.isfile(fullfilename) and flag is None:
-        checksum = filehash(fullfilename, algorithm='sha1')
+        checksum = sha1_checksum(fullfilename)
         if checksum != file_hash.lower():
             print('File corruption detected, astroNN attempting to download again')
             allstarcannon(dr=dr, flag=1)
@@ -184,7 +180,7 @@
         with TqdmUpTo(unit='B', unit_scale=True, miniters=1, desc=url.split('/')[-1]) as t:
             urllib.request.urlretrieve(url, fullfilename, reporthook=t.update_to)
             print(f'Downloaded DR{dr:d} allStarCannon file catalog successfully to {fullfilename}')
-            checksum = filehash(fullfilename, algorithm='sha1')
+            checksum = sha1_checksum(fullfilename)
             if checksum != file_hash.lower():
                 print('File corruption detected, astroNN attempting to download again')
                 allstarcannon(dr=dr, flag=1)
@@ -231,7 +227,7 @@
 
     # check file integrity
     if os.path.isfile(fullfilename) and flag is None:
-        checksum = filehash(fullfilename, algorithm='sha1')
+        checksum = sha1_checksum(fullfilename)
         if checksum != file_hash.lower():
             print('File corruption detected, astroNN attempting to download again')
             allvisit(dr=dr, flag=1)
@@ -241,7 +237,7 @@
         with TqdmUpTo(unit='B', unit_scale=True, miniters=1, desc=url.split('/')[-1]) as t:
             urllib.request.urlretrieve(url, fullfilename, reporthook=t.update_to)
             print(f'Downloaded DR{dr:d} allVisit file catalog successfully to {fullfilepath}')
-            checksum = filehash(fullfilename, algorithm='sha1')
+            checksum = sha1_checksum(fullfilename)
             if checksum != file_hash.lower():
                 print('File corruption detected, astroNN attempting to download again')
                 allstar(dr=dr, flag=1)
@@ -374,7 +370,7 @@
     file_hash = hash_list[0][np.argwhere(hash_list[1] == filename)]
 
     if os.path.isfile(fullfilename) and flag is None:
-        checksum = filehash(fullfilename, algorithm='sha1')
+        checksum = sha1_checksum(fullfilename)
         if checksum != file_hash and len(file_hash) != 0:
             print('File corruption detected, astroNN attempting to download again')
             combined_spectra(dr=dr, location=location, apogee=apogee, verbose=verbose, flag=1)
@@ -386,7 +382,7 @@
         try:
             urllib.request.urlretrieve(urlstr, fullfilename)
             print(f'Downloaded DR{dr} combined file successfully to {fullfilename}')
-            checksum = filehash(fullfilename, algorithm='sha1')
+            checksum = sha1_checksum(fullfilename)
             if checksum != file_hash and len(file_hash) != 0:
                 print('File corruption detected, astroNN attempting to download again')
                 combined_spectra(dr=dr, location=location, apogee=apogee, verbose=verbose, flag=1)
@@ -559,7 +555,7 @@
     file_hash = hash_list[0][hash_idx]
 
     if os.path.isfile(fullfilename) and flag is None:
-        checksum = filehash(fullfilename, algorithm='sha1')
+        checksum = sha1_checksum(fullfilename)
         if checksum != file_hash and len(file_hash) != 0:
             print('File corruption detected, astroNN attempting to download again')
             visit_spectra(dr=dr, location=location, apogee=apogee, verbose=verbose, flag=1)
@@ -571,7 +567,7 @@
         try:
             urllib.request.urlretrieve(urlstr, fullfilename)
             print(f'Downloaded DR{dr} individual visit file successfully to {fullfilename}')
-            checksum = filehash(fullfilename, algorithm='sha1')
+            checksum = sha1_checksum(fullfilename)
             if checksum != file_hash and len(file_hash) != 0:
                 print('File corruption detected, astroNN attempting to download again')
                 visit_spectra(dr=dr, location=location, apogee=apogee, verbose=verbose, flag=1)
@@ -629,7 +625,7 @@
 
     # check file integrity
     if os.path.isfile(fullfilename) and flag is None:
-        checksum = filehash(fullfilename, algorithm='sha1')
+        checksum = sha1_checksum(fullfilename)
         if checksum != file_hash.lower():
             print('File corruption detected, astroNN attempting to download again')
             apogee_vac_rc(dr=dr, flag=1)
@@ -641,7 +637,7 @@
             with TqdmUpTo(unit='B', unit_scale=True, miniters=1, desc=urlstr.split('/')[-1]) as t:
                 urllib.request.urlretrieve(urlstr, fullfilename, reporthook=t.update_to)
                 print(f'Downloaded DR{dr} Red Clumps Catalog successfully to {fullfilename}')
-                checksum = filehash(fullfilename, algorithm='sha1')
+                checksum = sha1_checksum(fullfilename)
                 if checksum != file_hash.lower():
                     print('File corruption detected, astroNN attempting to download again')
                     apogee_vac_rc(dr=dr, flag=1)
@@ -681,7 +677,7 @@
 
     # check file integrity
     if os.path.isfile(fullfilename) and flag is None:
-        checksum = filehash(fullfilename, algorithm='sha1')
+        checksum = sha1_checksum(fullfilename)
         if checksum != file_hash.lower():
             print('File corruption detected, astroNN attempting to download again')
             apogee_distances(dr=dr, flag=1)
@@ -693,7 +689,7 @@
             with TqdmUpTo(unit='B', unit_scale=True, miniters=1, desc=urlstr.split('/')[-1]) as t:
                 urllib.request.urlretrieve(urlstr, fullfilename, reporthook=t.update_to)
                 print(f'Downloaded DR{dr} Distances successfully to {fullfilename}')
-                checksum = filehash(fullfilename, algorithm='sha1')
+                checksum = sha1_checksum(fullfilename)
                 if checksum != file_hash.lower():
                     print('File corruption detected, astroNN attempting to download again')
                     apogee_distances(dr=dr, flag=1)
