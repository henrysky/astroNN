# ---------------------------------------------------------#
#   astroNN.shared.nn_tools: shared NN tools
# ---------------------------------------------------------#
import datetime
import os
import warnings

import tensorflow as tf
from tensorflow.python.platform.test import is_built_with_cuda


def cpu_fallback(flag=0):
    """
    A function to force Tensorflow to use CPU even Nvidia GPU present

    :param flag: flag=0 to fallback to CPU, flag=1 to reverse the operation
    :type flag: int
    :History: 2017-Nov-25 - Written - Henry Leung (University of Toronto)
    """
    if flag == 0:
        os.environ['CUDA_VISIBLE_DEVICES'] = '-1'
        print('astroNN is forced to use CPU as you have requested, please ignore Tensorflow CUDA_ERROR_NO_DEVICE '
              'warning!')
    elif flag == 1:
        try:
            del os.environ['CUDA_VISIBLE_DEVICES']
            print('astroNN will let Tensorflow to decide whether using CPU or GPU')
        except KeyError:
            pass
    else:
        raise ValueError('Unknown flag, it can only either be 0 or 1!')


def gpu_memory_manage(ratio=None, log_device_placement=False):
    """
    To manage GPU memory usage, prevent Tensorflow preoccupied all the video RAM

    :param ratio: Optional, ratio of GPU memory pre-allocating to astroNN
    :type ratio: Union[NoneType, float]
    :param log_device_placement: whether or not log the device placement
    :type log_device_placement: bool
    :History: 2017-Nov-25 - Written - Henry Leung (University of Toronto)
    """
    config = tf.compat.v1.ConfigProto()
    if ratio is None:
        config.gpu_options.allow_growth = True
    else:
        if is_built_with_cuda():
            if ratio <= 0. or ratio > 1.:
                print(f"Invalid ratio argument -> ratio: {ratio}, it has been reset to ratio=1.0")
                ratio = 1.
            config.gpu_options.per_process_gpu_memory_fraction = ratio
        elif isinstance(ratio, float):
            warnings.warn("You have set GPU memory limit in astroNN config file but you are not using Tensorflow-GPU!")
    config.log_device_placement = log_device_placement

<<<<<<< HEAD
    # Set global _SESSION for tensorflow to use with astroNN cpu, GPU setting
    tf.compat.v1.Session(config=config).__enter__()  # to register it as tensorflow default session
=======
    if tf.keras.backend.get_session() is not None or tf.get_default_session() is not None:
        warnings.warn("A Tensorflow session in use is detected, "
                      "astroNN will use that session to prevent overwriting session!")
    else:
        # Set global _SESSION for tensorflow to use with astroNN cpu, GPU setting
        tf.Session(config=config).__enter__()  # to register it as tensorflow default session
>>>>>>> 4572cd4d

    return None


def gpu_availability():
    """
    Detect gpu on user system

    :return: Whether at least a CUDA compatible GPU is detected by assuming using tensorflow-gpu means CUDA GPU exists
    :rtype: bool
    :History: 2018-Apr-25 - Written - Henry Leung (University of Toronto)
    """
    # assume if using tensorflow-gpu, then Nvidia GPU is available
    return is_built_with_cuda()


def folder_runnum():
    """
    To get the smallest available folder name without replacing the existing folder

    :return: folder name
    :rtype: str
    :History: 2017-Nov-25 - Written - Henry Leung (University of Toronto)
    """
    now = datetime.datetime.now()
    runnum = 1
    while True:
        folder_name = f'astroNN_{now.month:0{2}d}{now.day:0{2}d}_run{runnum:0{3}d}'
        if not os.path.exists(folder_name):
            break
        else:
            runnum += 1

    return folder_name<|MERGE_RESOLUTION|>--- conflicted
+++ resolved
@@ -54,17 +54,12 @@
             warnings.warn("You have set GPU memory limit in astroNN config file but you are not using Tensorflow-GPU!")
     config.log_device_placement = log_device_placement
 
-<<<<<<< HEAD
-    # Set global _SESSION for tensorflow to use with astroNN cpu, GPU setting
-    tf.compat.v1.Session(config=config).__enter__()  # to register it as tensorflow default session
-=======
     if tf.keras.backend.get_session() is not None or tf.get_default_session() is not None:
         warnings.warn("A Tensorflow session in use is detected, "
                       "astroNN will use that session to prevent overwriting session!")
     else:
         # Set global _SESSION for tensorflow to use with astroNN cpu, GPU setting
-        tf.Session(config=config).__enter__()  # to register it as tensorflow default session
->>>>>>> 4572cd4d
+        tf.compat.v1.Session(config=config).__enter__()  # to register it as tensorflow default session
 
     return None
 
